--- conflicted
+++ resolved
@@ -1,8 +1,3 @@
-<<<<<<< HEAD
 .env
 __pycache__/
-=======
-.env
-__pycache__/
-venv/
->>>>>>> 1a79a1bb
+venv/