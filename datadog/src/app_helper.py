--- conflicted
+++ resolved
@@ -203,11 +203,6 @@
     
     # General application metrics
     app.after_request(stop_timer)
-<<<<<<< HEAD
     app.after_request(record_request_data) 
     # Business-specific metrics (separate handler)
-    app.after_request(record_purchase_metrics)
-=======
-    app.after_request(record_request_data)
-    
->>>>>>> ab33b61a
+    app.after_request(record_purchase_metrics)