<<<<<<< HEAD
# Prometheus + Grafana Monitoring Workshop

This module demonstrates comprehensive monitoring with **Prometheus** and **Grafana** using a Flask application. You'll learn how to set up Prometheus metrics collection, create Grafana dashboards, and implement a complete observability stack.

## Table of Contents

- [Overview](#overview)
- [Prerequisites](#prerequisites)
- [Quick Start](#quick-start)
- [Monitoring Features](#monitoring-features)
- [Workshop Exercises](#workshop-exercises)
  - [Exercise 1: Golden Signals Monitoring with Prometheus Queries](#exercise-1-golden-signals-monitoring-with-prometheus-queries)
  - [Exercise 2: Grafana Dashboard Creation](#exercise-2-grafana-dashboard-creation)
- [Troubleshooting](#troubleshooting)
- [Learning Objectives](#learning-objectives)

## Overview

This workshop module provides a hands-on experience with Prometheus and Grafana monitoring, featuring:

- **Flask Application**: Python web app instrumented with Prometheus metrics
- **Prometheus**: Time-series database for metrics collection
- **Grafana**: Visualization and dashboarding platform
- **Container Monitoring**: cAdvisor for Docker container metrics
- **System Monitoring**: Node exporter for system metrics
- **StatsD Integration**: Custom metrics via StatsD exporter

## Prerequisites

### Software Requirements
- Docker and Docker Compose
- curl (for traffic generation)
- bc (basic calculator, for shell scripts)

### System Requirements
- 6GB RAM minimum (more components than Datadog module)
- 15GB free disk space
- Available ports: 3000 (Grafana), 3001 (App), 8080 (cAdvisor), 9090 (Prometheus)

## Quick Start

1. **Start all services:**
   ```bash
   cd prometheus/
   docker-compose up -d
   # All services start in correct order with health checks (2-3 minutes)
   ```

2. **Generate traffic:**
   ```bash
   ./generate_traffic.sh quick
   ```

3. **View monitoring:**
   - **Prometheus**: http://localhost:9090
   - **Grafana**: http://localhost:3000 (admin/foobar)
   - **App Metrics**: http://localhost:3001/metrics 

## Monitoring Features

### Golden Signals Monitoring

This Flask application demonstrates monitoring of the **Four Golden Signals**:

1. **Latency**: `/delay?seconds=X` - Test response time monitoring
2. **Traffic**: Automatic HTTP request counting via prometheus-flask-exporter
3. **Errors**: `/error?rate=X` - Generate 400/404/500 errors for error rate monitoring
4. **Saturation**: `/cpu-intensive` and `/memory-usage` - Test resource monitoring

### Custom Business Metrics

The application includes custom business metrics to demonstrate how to track business-specific events:

- **`webapp_custom_requests_total`**: Counts requests per endpoint
- **`webapp_business_operations_total`**: Counts business operations by type (user_login, payment, etc.)

### How Python Decorators Work for Metrics

Understanding how the custom metrics work is crucial for implementing your own business metrics. Here's how Python decorators enable automatic metrics collection:

#### Decorator Basics

When you see this code:
```python
@app.route("/business-metrics")
@request_counter
@business_operations
def business_metrics():
    request.operation_type = "payment"  # Set label value
    return {"status": "success"}
```

Python processes decorators from bottom to top, wrapping your function:
```python
# Equivalent to:
business_metrics = app.route("/business-metrics")(business_metrics)
business_metrics = request_counter(business_metrics)
business_metrics = business_operations(business_operations)
```

#### Execution Flow

When a request comes in, here's what happens:

1. **Request arrives**: `GET /business-metrics?operation=payment`
2. **Flask routes to function**
3. **Decorator wrappers start executing** (in reverse order)
4. **Your function runs**:
   ```python
   operation = request.args.get("operation", "payment")
   request.operation_type = operation  # ← Key: Set the label value
   ```
5. **Decorator wrappers finish** (prometheus-flask-exporter magic):
   ```python
   # business_operations decorator reads the label:
   operation_type = getattr(request, 'operation_type', 'unknown')
   # Increments: webapp_business_operations_total{operation_type="payment"}
   
   # request_counter decorator reads the endpoint:
   endpoint = request.endpoint  # "business_metrics"
   # Increments: webapp_custom_requests_total{endpoint="business_metrics"}
   ```

#### The Lambda Pattern

The key to dynamic labels is using lambda functions in metric definitions:

```python
business_operations = metrics.counter(
    'webapp_business_operations_total', 'Total business operations',
    labels={'operation_type': lambda: getattr(request, 'operation_type', 'unknown')}
)
```

- The `lambda:` function executes **after** your route function completes
- It reads values from the `request` object that you set in your function
- This creates dynamic labels based on business logic

#### Why This Pattern Works

✅ **Separation of Concerns**: Business logic and metrics collection are separate  
✅ **Dynamic Labels**: Label values determined at runtime  
✅ **Clean Code**: No manual metric.inc() calls scattered throughout code  
✅ **Prometheus Best Practices**: Proper time series with meaningful labels  

#### Testing Custom Metrics

```bash
# Generate business operations
curl "http://localhost:3001/business-metrics?operation=user_login"
curl "http://localhost:3001/business-metrics?operation=payment"

# Check the metrics
curl http://localhost:3001/metrics | grep webapp_business_operations_total
# Output:
# webapp_business_operations_total{operation_type="user_login"} 1.0
# webapp_business_operations_total{operation_type="payment"} 1.0
```

### Available Endpoints

| Endpoint | Purpose | Parameters | Example |
|----------|---------|------------|---------|
| `/` | Basic hello world | None | `curl http://localhost:3001/` |
| `/health` | Health check | None | `curl http://localhost:3001/health` |
| `/business-metrics` | **Custom metrics demo** | `operation` | `curl "http://localhost:3001/business-metrics?operation=payment"` |
| `/delay` | Latency testing | `seconds` | `curl "http://localhost:3001/delay?seconds=2"` |
| `/error` | Error rate testing | `rate` (%) | `curl "http://localhost:3001/error?rate=80"` |
| `/cpu-intensive` | CPU saturation | `iterations` | `curl "http://localhost:3001/cpu-intensive?iterations=50000"` |
| `/memory-usage` | Memory saturation | `size` (MB) | `curl "http://localhost:3001/memory-usage?size=10"` |
| `/metrics` | **Prometheus metrics** | None | `curl http://localhost:3001/metrics` |

## Workshop Exercises

### Exercise 1: Golden Signals Monitoring with Prometheus Queries

This exercise teaches you how to use **PromQL** (Prometheus Query Language) to monitor the Four Golden Signals. You'll learn to write queries, understand metrics, and analyze application performance.

#### Prerequisites
1. Ensure all services are running: `docker-compose up -d`
2. Generate some traffic: `./generate_traffic.sh quick`
3. Open Prometheus: http://localhost:9090

#### Part A: Traffic (Request Rate)

**Goal**: Monitor how many requests per second your application is handling.

1. **Open Prometheus Console** at http://localhost:9090
2. **Click the "Graph" tab** at the top
3. **Basic Request Count Query**:
   ```promql
   flask_http_request_duration_seconds_count
   ```
   - Click **Execute** button
   - Switch to **Table** view to see all metrics
   - **What you see**: Total request count since startup, broken down by endpoint, method, and status code
   - **Note**: This is the `_count` from the duration histogram, which tracks total requests

4. **Request Rate Query** (requests per second):
   ```promql
   rate(flask_http_request_duration_seconds_count[5m])
   ```
   - **Explanation**: `rate()` calculates per-second rate over a 5-minute window using the histogram count
   - Switch to **Graph** view to see the rate over time
   - **What you see**: How many requests/second each endpoint is receiving

5. **Total Application Request Rate**:
   ```promql
   sum(rate(flask_http_request_duration_seconds_count[5m]))
   ```
   - **Explanation**: `sum()` adds up all endpoints to get total app traffic
   - **Key Insight**: This is your application's overall throughput

#### Part B: Latency (Response Time)

**Goal**: Monitor how long requests take to complete (p95, p99 percentiles).

1. **Response Time Histogram**:
   ```promql
   flask_http_request_duration_seconds_bucket
   ```
   - **What you see**: Histogram buckets showing response time distribution
   - **Explanation**: Histograms group response times into buckets (0.005s, 0.01s, 0.025s, etc.)

2. **95th Percentile Latency** (95% of requests are faster than this):
   ```promql
   histogram_quantile(0.95, rate(flask_http_request_duration_seconds_bucket[5m]))
   ```
   - **Explanation**: 
     - `histogram_quantile(0.95, ...)` calculates 95th percentile
     - Uses the rate of histogram buckets over 5 minutes
   - **Key Insight**: If this shows 2 seconds, 95% of requests complete in under 2 seconds

3. **99th Percentile Latency** (slowest 1% of requests):
   ```promql
   histogram_quantile(0.99, rate(flask_http_request_duration_seconds_bucket[5m]))
   ```
   - **Why important**: Shows worst-case user experience

4. **Latency by Endpoint**:
   ```promql
   histogram_quantile(0.95, sum by (le, path) (rate(flask_http_request_duration_seconds_bucket[5m])))
   ```
   - **Explanation**: `sum by (le, path)` groups histogram buckets by endpoint while preserving bucket boundaries
   - **What you see**: 95th percentile latency for each endpoint separately
   - **Note**: The `by` clause must be inside `sum()` and include both `le` and `path` labels

#### Part C: Errors (Error Rate)

**Goal**: Monitor what percentage of requests are failing.

1. **Error Requests Only**:
   ```promql
   flask_http_request_duration_seconds_count{status=~"4..|5.."}
   ```
   - **Explanation**: `status=~"4..|5.."` matches HTTP 4xx and 5xx status codes using regex
   - **What you see**: Total count of error responses

2. **Error Rate**:
   ```promql
   rate(flask_http_request_duration_seconds_count{status=~"4..|5.."}[5m])
   ```
   - **What you see**: Errors per second

3. **Error Percentage**:
   ```promql
   (
     sum(rate(flask_http_request_duration_seconds_count{status=~"4..|5.."}[5m])) 
     / 
     sum(rate(flask_http_request_duration_seconds_count[5m]))
   ) * 100
   ```
   - **Explanation**: 
     - Top: Error rate
     - Bottom: Total request rate  
     - Result: Percentage of requests that fail
   - **Key Insight**: If this shows 5, then 5% of requests are failing

4. **Error Rate by Status Code**:
   ```promql
   sum(rate(flask_http_request_duration_seconds_count{status=~"4..|5.."}[5m])) by (status)
   ```
   - **What you see**: Which error types are most common (404s vs 500s)

#### Part D: Saturation (Resource Usage)

**Goal**: Monitor CPU and memory usage to detect resource bottlenecks.

1. **Container CPU Usage** (from cAdvisor):
   ```promql
   rate(container_cpu_usage_seconds_total{id=~"/docker/.*"}[5m]) * 100
   ```
   - **Explanation**: 
     - `container_cpu_usage_seconds_total` tracks CPU time used
     - `rate(...) * 100` converts to CPU percentage
     - `id=~"/docker/.*"` filters to Docker containers (excludes system containers)
   - **What you see**: CPU percentage used by all Docker containers

2. **Container Memory Usage**:
   ```promql
   container_memory_usage_bytes{id=~"/docker/.*"} / 1024 / 1024
   ```
   - **Explanation**: Converts bytes to megabytes (/ 1024 / 1024)
   - **What you see**: Memory usage in MB for Docker containers

3. **Flask App Container Specifically** (if you want to filter to just the webapp):
   ```promql
   rate(container_cpu_usage_seconds_total{id=~".*prometheus-webapp.*"}[5m]) * 100
   ```
   - **Explanation**: Filters to containers with "prometheus-webapp" in the container ID
   - **What you see**: CPU usage for just your Flask application container

#### Part E: Advanced Queries

1. **Alert Condition - High Error Rate**:
   ```promql
   (
     sum(rate(flask_http_request_duration_seconds_count{status=~"5.."}[5m])) 
     / 
     sum(rate(flask_http_request_duration_seconds_count[5m]))
   ) > 0.05
   ```
   - **Purpose**: Returns 1 when error rate > 5%, used for alerting

2. **SLA Monitoring - 95% of requests under 1 second**:
   ```promql
   histogram_quantile(0.95, rate(flask_http_request_duration_seconds_bucket[5m])) < 1.0
   ```
   - **Purpose**: Returns 1 when SLA is met, 0 when violated

### Exercise 2: Grafana Dashboard Creation

This exercise teaches you to create Grafana dashboards for the same Golden Signals, with visual charts and alerts.

#### Prerequisites
1. Open Grafana: http://localhost:3000
2. Login: `admin` / `foobar`
3. Generate traffic: `./generate_traffic.sh demo` (run this in background during the exercise)

#### Part A: Configure Prometheus Data Source

**IMPORTANT**: Before creating dashboards, you must connect Grafana to Prometheus.

1. **Add Data Source**:
   - In Grafana, click **"Connections"** in left sidebar
   - Click **"Data sources"**
   - Click **"Add data source"**
   - Select **"Prometheus"**

2. **Configure Prometheus Connection**:
   - **Name**: `Prometheus`
   - **URL**: `http://prometheus:9090` (internal Docker network)
   - **Access**: Server (default)
   - **Scrape interval**: `15s`
   - Leave all other settings as default

3. **Test Connection**:
   - Scroll to bottom and click **"Save & test"**
   - Should show: **"Data source is working"** ✅
   - If it fails, verify services are running: `docker-compose ps`

#### Part B: Creating Your First Dashboard

1. **Create New Dashboard**:
   - Click **"+"** in left sidebar → **"Dashboard"**
   - Click **"+ Create dashboard"**
   - Click **"+ Add visualization"**
   - Select **"Prometheus"** as data source

2. **Traffic Panel - Request Rate**:
   - **Panel Title**: Change to "Request Rate (req/s)" (Top right)
   - **Query**: (Use Code mode)
     ```promql
     sum(rate(flask_http_request_duration_seconds_count[5m])) by (path)
     ```
   - **Legend**: `{{path}}`
   - **Unit**: Set to "requests/sec" (under Standard Options → Unit in the right side bar)
   - **Visualization**: Time series (line chart)
   - Click **Back to dashboard** to see the added panel

#### Part C: Latency Monitoring

3. **Add Second Panel**:
   - Click **"Add"** → **"Visualization"**
   - **Panel Title**: "Response Time Percentiles"
   - **Query A**: 
     ```promql
     histogram_quantile(0.50, rate(flask_http_request_duration_seconds_bucket[5m]))
     ```
   - **Legend A**: "p50 - {{path}}"
   - **Query B** (click + Add query):
     ```promql
     histogram_quantile(0.95, rate(flask_http_request_duration_seconds_bucket[5m]))
     ```
   - **Legend B**: "p95 - {{path}}"
   - **Query C**:
     ```promql
     histogram_quantile(0.99, rate(flask_http_request_duration_seconds_bucket[5m]))
     ```
   - **Legend C**: "p99 - {{path}}"
   - **Unit**: Set to "seconds (s)"
   - Click **Back to dashboard** to see the added panel

#### Part D: Error Rate Monitoring

4. **Add Error Rate Panel**:
   - **Panel Title**: "Error Rate %"
   - **Query**: 
     ```promql
     (sum(rate(flask_http_request_duration_seconds_count{status=~"4..|5.."}[5m])) / sum(rate(flask_http_request_duration_seconds_count[5m]))) * 100
     ```
   - **Legend**: "Error Rate"
   - **Unit**: "percent (0-100)"
   - **Visualization**: Stat (single number)
   - **Thresholds**: 
     - Yellow: 1  
     - Red: 5
   - **Show Thresholds mode** As lines (dashed)
   -Click **Back to dashboard** to see the added panel

#### Part F: Resource Usage

6. **Add Resource Panel**:
   - **Panel Title**: "Docker Container Resources"
   - **Query A** (CPU): 
     ```promql
     rate(container_cpu_usage_seconds_total{id=~"/docker/.*"}[5m]) * 100
     ```
   - **Legend A**: "CPU % - {{id}}"
   - **Query B** (Memory):
     ```promql
     container_memory_usage_bytes{id=~"/docker/.*"} / 1024 / 1024
     ```
   - **Legend B**: "Memory MB - {{id}}"
   - **Unit**: For mixed units, leave as "Short" or create separate panels
   - **Note**: This shows ALL Docker containers. Use Table view to see which container IDs correspond to which services.
   - Click **Back to dashboard** to see the added panel

#### Part G: Dashboard Configuration

7. **Save Dashboard**:
   - Click **"Save"** (disk icon) at top
   - **Name**: "Golden Signals Workshop"
   - **Description**: "Four Golden Signals monitoring for Flask app"
   - Click **Save**

8. **Time Range**:
   - Top right corner: Set to **"Last 15 minutes"**
   - Enable **auto-refresh**: Set to **"5s"**

9. **Test Your Dashboard**:
   - Run `./generate_traffic.sh demo` to generate varied traffic
   - Watch your panels update in real-time
   - Notice how different endpoints show different patterns

#### Part H: Creating Alerts (Bonus)

10. **Add Alert to Error Rate Panel**:
    - Edit the Error Rate panel
    - Go to **Alert** tab
    - Click **"Create Alert Rule"**
    - **Condition**: `IS ABOVE 5`
    - **Evaluation**: Every `1m` for `2m`
    - **Alert Name**: "High Error Rate"
    - **Message**: "Error rate is above 5% for 2 minutes"
    - **Save Rule**

### Common Grafana Issues & Solutions

#### **Data Source Connection Problems:**
- **Error**: "HTTP Error Bad Gateway"
  - **Solution**: Use `http://prometheus:9090` (Docker internal network), not `http://localhost:9090`
  - **Check**: `docker-compose ps` - ensure all services are "Up" and "healthy"

#### **No Data in Panels:**
- **Cause**: No traffic generated yet
  - **Solution**: Run `./generate_traffic.sh demo` first, wait 1-2 minutes
- **Cause**: Wrong time range
  - **Solution**: Set time range to "Last 15 minutes" and enable auto-refresh

#### **Container Metrics Not Showing:**
- **Issue**: cAdvisor container IDs are long hashes
  - **Solution**: Use Table view to see which `id` corresponds to which service
  - **Alternative**: Use `{id=~"/docker/.*"}` to see all Docker containers

#### **Query Errors:**
- **"No data"**: Check if metrics exist at `/metrics` endpoint first
- **"Parse error"**: Verify PromQL syntax in Prometheus console first
- **"Too many samples"**: Add more specific label filters

### Key Learning Outcomes

After completing these exercises, you'll understand:

✅ **PromQL Fundamentals**:
- `rate()` for calculating per-second rates
- `sum()` for aggregating metrics  
- `histogram_quantile()` for percentiles
- Label filtering with `{status=~"4..|5.."}`
- Grouping with `by (label)`

✅ **Golden Signals Monitoring**:
- Traffic: Request rate and volume
- Latency: Response time percentiles (p95, p99)
- Errors: Error rate and error types
- Saturation: Resource usage and capacity

✅ **Grafana Skills**:
- Creating dashboards and panels
- Using different visualization types
- Setting up alerts and thresholds
- Configuring legends and units

✅ **Practical Monitoring**:
- Which metrics matter for application health
- How to detect performance problems
- Setting meaningful alert thresholds
- Interpreting monitoring data

## Troubleshooting

### Common Issues

#### Services Not Starting
If services fail to start or have dependency errors:
```bash
# Check logs for specific service
docker-compose logs <service_name>

# Restart all services
docker-compose down
docker-compose up -d

# Check status (all should show "Up")
docker-compose ps
```

#### Prometheus Not Scraping Targets
```bash
# Check Prometheus targets
curl http://localhost:9090/api/v1/targets | jq '.'

# Check if application metrics endpoint is accessible
curl http://localhost:3001/metrics

# Verify network connectivity
docker network inspect prometheus_default
```

#### Application Health Check
```bash
# Check application logs
docker-compose logs webapp

# Verify all services are running
docker-compose ps

# Check container metrics
curl http://localhost:8080/metrics

# Test application endpoints
curl http://localhost:3001/health
curl http://localhost:3001/metrics
```

#### Clean Restart
For a complete reset:
```bash
docker-compose down -v
# Wait a moment, then restart:
docker-compose up -d
# Wait 2-3 minutes for all services to be healthy
``` 
=======
# Prometheus + Grafana Monitoring Workshop

This module demonstrates comprehensive monitoring with **Prometheus** and **Grafana** using a Flask application. You'll learn how to set up Prometheus metrics collection, create Grafana dashboards, and implement a complete observability stack.

## Table of Contents

- [Overview](#overview)
- [Prerequisites](#prerequisites)
- [Quick Start](#quick-start)
- [Monitoring Features](#monitoring-features)
- [Workshop Exercises](#workshop-exercises)
  - [Exercise 1: Golden Signals Monitoring with Prometheus Queries](#exercise-1-golden-signals-monitoring-with-prometheus-queries)
  - [Exercise 2: Grafana Dashboard Creation](#exercise-2-grafana-dashboard-creation)
- [Troubleshooting](#troubleshooting)
- [Learning Objectives](#learning-objectives)

## Overview

This workshop module provides a hands-on experience with Prometheus and Grafana monitoring, featuring:

- **Flask Application**: Python web app instrumented with Prometheus metrics
- **Prometheus**: Time-series database for metrics collection
- **Grafana**: Visualization and dashboarding platform
- **Container Monitoring**: cAdvisor for Docker container metrics
- **System Monitoring**: Node exporter for system metrics
- **StatsD Integration**: Custom metrics via StatsD exporter

## Prerequisites

### Software Requirements
- Docker and Docker Compose
- curl (for traffic generation)
- bc (basic calculator, for shell scripts)

### System Requirements
- 6GB RAM minimum (more components than Datadog module)
- 15GB free disk space
- Available ports: 3000 (Grafana), 3001 (App), 8080 (cAdvisor), 9090 (Prometheus)

## Quick Start

1. **Start all services:**
   ```bash
   cd prometheus/
   docker-compose up -d
   # All services start in correct order with health checks (2-3 minutes)
   ```

2. **Generate traffic:**
   ```bash
   ./generate_traffic.sh quick
   ```

3. **View monitoring:**
   - **Prometheus**: http://localhost:9090
   - **Grafana**: http://localhost:3000 (admin/foobar)
   - **App Metrics**: http://localhost:3001/metrics 

## Monitoring Features

### Golden Signals Monitoring

This Flask application demonstrates monitoring of the **Four Golden Signals**:

1. **Latency**: `/delay?seconds=X` - Test response time monitoring
2. **Traffic**: Automatic HTTP request counting via prometheus-flask-exporter
3. **Errors**: `/error?rate=X` - Generate 400/404/500 errors for error rate monitoring
4. **Saturation**: `/cpu-intensive` and `/memory-usage` - Test resource monitoring

### Custom Business Metrics

The application includes custom business metrics to demonstrate how to track business-specific events:

- **`webapp_custom_requests_total`**: Counts requests per endpoint
- **`webapp_business_operations_total`**: Counts business operations by type (user_login, payment, etc.)

### How Python Decorators Work for Metrics

Understanding how the custom metrics work is crucial for implementing your own business metrics. Here's how Python decorators enable automatic metrics collection:

#### Decorator Basics

When you see this code:
```python
@app.route("/business-metrics")
@request_counter
@business_operations
def business_metrics():
    request.operation_type = "payment"  # Set label value
    return {"status": "success"}
```

Python processes decorators from bottom to top, wrapping your function:
```python
# Equivalent to:
business_metrics = app.route("/business-metrics")(business_metrics)
business_metrics = request_counter(business_metrics)
business_metrics = business_operations(business_operations)
```

#### Execution Flow

When a request comes in, here's what happens:

1. **Request arrives**: `GET /business-metrics?operation=payment`
2. **Flask routes to function**
3. **Decorator wrappers start executing** (in reverse order)
4. **Your function runs**:
   ```python
   operation = request.args.get("operation", "payment")
   request.operation_type = operation  # ← Key: Set the label value
   ```
5. **Decorator wrappers finish** (prometheus-flask-exporter magic):
   ```python
   # business_operations decorator reads the label:
   operation_type = getattr(request, 'operation_type', 'unknown')
   # Increments: webapp_business_operations_total{operation_type="payment"}
   
   # request_counter decorator reads the endpoint:
   endpoint = request.endpoint  # "business_metrics"
   # Increments: webapp_custom_requests_total{endpoint="business_metrics"}
   ```

#### The Lambda Pattern

The key to dynamic labels is using lambda functions in metric definitions:

```python
business_operations = metrics.counter(
    'webapp_business_operations_total', 'Total business operations',
    labels={'operation_type': lambda: getattr(request, 'operation_type', 'unknown')}
)
```

- The `lambda:` function executes **after** your route function completes
- It reads values from the `request` object that you set in your function
- This creates dynamic labels based on business logic

#### Why This Pattern Works

✅ **Separation of Concerns**: Business logic and metrics collection are separate  
✅ **Dynamic Labels**: Label values determined at runtime  
✅ **Clean Code**: No manual metric.inc() calls scattered throughout code  
✅ **Prometheus Best Practices**: Proper time series with meaningful labels  

#### Testing Custom Metrics

```bash
# Generate business operations
curl "http://localhost:3001/business-metrics?operation=user_login"
curl "http://localhost:3001/business-metrics?operation=payment"

# Check the metrics
curl http://localhost:3001/metrics | grep webapp_business_operations_total
# Output:
# webapp_business_operations_total{operation_type="user_login"} 1.0
# webapp_business_operations_total{operation_type="payment"} 1.0
```

### Available Endpoints

| Endpoint | Purpose | Parameters | Example |
|----------|---------|------------|---------|
| `/` | Basic hello world | None | `curl http://localhost:3001/` |
| `/health` | Health check | None | `curl http://localhost:3001/health` |
| `/business-metrics` | **Custom metrics demo** | `operation` | `curl "http://localhost:3001/business-metrics?operation=payment"` |
| `/delay` | Latency testing | `seconds` | `curl "http://localhost:3001/delay?seconds=2"` |
| `/error` | Error rate testing | `rate` (%) | `curl "http://localhost:3001/error?rate=80"` |
| `/cpu-intensive` | CPU saturation | `iterations` | `curl "http://localhost:3001/cpu-intensive?iterations=50000"` |
| `/memory-usage` | Memory saturation | `size` (MB) | `curl "http://localhost:3001/memory-usage?size=10"` |
| `/metrics` | **Prometheus metrics** | None | `curl http://localhost:3001/metrics` |

## Workshop Exercises

### Exercise 1: Golden Signals Monitoring with Prometheus Queries

This exercise teaches you how to use **PromQL** (Prometheus Query Language) to monitor the Four Golden Signals. You'll learn to write queries, understand metrics, and analyze application performance.

#### Prerequisites
1. Ensure all services are running: `docker-compose up -d`
2. Generate some traffic: `./generate_traffic.sh quick`
3. Open Prometheus: http://localhost:9090

#### Part A: Traffic (Request Rate)

**Goal**: Monitor how many requests per second your application is handling.

1. **Open Prometheus Console** at http://localhost:9090
2. **Click the "Graph" tab** at the top
3. **Basic Request Count Query**:
   ```promql
   flask_http_request_duration_seconds_count
   ```
   - Click **Execute** button
   - Switch to **Table** view to see all metrics
   - **What you see**: Total request count since startup, broken down by endpoint, method, and status code
   - **Note**: This is the `_count` from the duration histogram, which tracks total requests

4. **Request Rate Query** (requests per second):
   ```promql
   rate(flask_http_request_duration_seconds_count[5m])
   ```
   - **Explanation**: `rate()` calculates per-second rate over a 5-minute window using the histogram count
   - Switch to **Graph** view to see the rate over time
   - **What you see**: How many requests/second each endpoint is receiving

5. **Total Application Request Rate**:
   ```promql
   sum(rate(flask_http_request_duration_seconds_count[5m]))
   ```
   - **Explanation**: `sum()` adds up all endpoints to get total app traffic
   - **Key Insight**: This is your application's overall throughput

#### Part B: Latency (Response Time)

**Goal**: Monitor how long requests take to complete (p95, p99 percentiles).

1. **Response Time Histogram**:
   ```promql
   flask_http_request_duration_seconds_bucket
   ```
   - **What you see**: Histogram buckets showing response time distribution
   - **Explanation**: Histograms group response times into buckets (0.005s, 0.01s, 0.025s, etc.)

2. **95th Percentile Latency** (95% of requests are faster than this):
   ```promql
   histogram_quantile(0.95, rate(flask_http_request_duration_seconds_bucket[5m]))
   ```
   - **Explanation**: 
     - `histogram_quantile(0.95, ...)` calculates 95th percentile
     - Uses the rate of histogram buckets over 5 minutes
   - **Key Insight**: If this shows 2 seconds, 95% of requests complete in under 2 seconds

3. **99th Percentile Latency** (slowest 1% of requests):
   ```promql
   histogram_quantile(0.99, rate(flask_http_request_duration_seconds_bucket[5m]))
   ```
   - **Why important**: Shows worst-case user experience

4. **Latency by Endpoint**:
   ```promql
   histogram_quantile(0.95, sum by (le, path) (rate(flask_http_request_duration_seconds_bucket[5m])))
   ```
   - **Explanation**: `sum by (le, path)` groups histogram buckets by endpoint while preserving bucket boundaries
   - **What you see**: 95th percentile latency for each endpoint separately
   - **Note**: The `by` clause must be inside `sum()` and include both `le` and `path` labels

#### Part C: Errors (Error Rate)

**Goal**: Monitor what percentage of requests are failing.

1. **Error Requests Only**:
   ```promql
   flask_http_request_duration_seconds_count{status=~"4..|5.."}
   ```
   - **Explanation**: `status=~"4..|5.."` matches HTTP 4xx and 5xx status codes using regex
   - **What you see**: Total count of error responses

2. **Error Rate**:
   ```promql
   rate(flask_http_request_duration_seconds_count{status=~"4..|5.."}[5m])
   ```
   - **What you see**: Errors per second

3. **Error Percentage**:
   ```promql
   (
     sum(rate(flask_http_request_duration_seconds_count{status=~"4..|5.."}[5m])) 
     / 
     sum(rate(flask_http_request_duration_seconds_count[5m]))
   ) * 100
   ```
   - **Explanation**: 
     - Top: Error rate
     - Bottom: Total request rate  
     - Result: Percentage of requests that fail
   - **Key Insight**: If this shows 5, then 5% of requests are failing

4. **Error Rate by Status Code**:
   ```promql
   sum(rate(flask_http_request_duration_seconds_count{status=~"4..|5.."}[5m])) by (status)
   ```
   - **What you see**: Which error types are most common (404s vs 500s)

#### Part D: Saturation (Resource Usage)

**Goal**: Monitor CPU and memory usage to detect resource bottlenecks.

1. **Container CPU Usage** (from cAdvisor):
   ```promql
   rate(container_cpu_usage_seconds_total{id=~"/docker/.*"}[5m]) * 100
   ```
   - **Explanation**: 
     - `container_cpu_usage_seconds_total` tracks CPU time used
     - `rate(...) * 100` converts to CPU percentage
     - `id=~"/docker/.*"` filters to Docker containers (excludes system containers)
   - **What you see**: CPU percentage used by all Docker containers

2. **Container Memory Usage**:
   ```promql
   container_memory_usage_bytes{id=~"/docker/.*"} / 1024 / 1024
   ```
   - **Explanation**: Converts bytes to megabytes (/ 1024 / 1024)
   - **What you see**: Memory usage in MB for Docker containers

3. **Flask App Container Specifically** (if you want to filter to just the webapp):
   ```promql
   rate(container_cpu_usage_seconds_total{id=~".*prometheus-webapp.*"}[5m]) * 100
   ```
   - **Explanation**: Filters to containers with "prometheus-webapp" in the container ID
   - **What you see**: CPU usage for just your Flask application container

#### Part E: Advanced Queries

1. **Alert Condition - High Error Rate**:
   ```promql
   (
     sum(rate(flask_http_request_duration_seconds_count{status=~"5.."}[5m])) 
     / 
     sum(rate(flask_http_request_duration_seconds_count[5m]))
   ) > 0.05
   ```
   - **Purpose**: Returns 1 when error rate > 5%, used for alerting

2. **SLA Monitoring - 95% of requests under 1 second**:
   ```promql
   histogram_quantile(0.95, rate(flask_http_request_duration_seconds_bucket[5m])) < 1.0
   ```
   - **Purpose**: Returns 1 when SLA is met, 0 when violated

### Exercise 2: Grafana Dashboard Creation

This exercise teaches you to create Grafana dashboards for the same Golden Signals, with visual charts and alerts.

#### Prerequisites
1. Open Grafana: http://localhost:3000
2. Login: `admin` / `foobar`
3. Generate traffic: `./generate_traffic.sh demo` (run this in background during the exercise)

#### Part A: Configure Prometheus Data Source

**IMPORTANT**: Before creating dashboards, you must connect Grafana to Prometheus.

1. **Add Data Source**:
   - In Grafana, click **"Connections"** in left sidebar
   - Click **"Data sources"**
   - Click **"Add data source"**
   - Select **"Prometheus"**

2. **Configure Prometheus Connection**:
   - **Name**: `Prometheus`
   - **URL**: `http://prometheus:9090` (internal Docker network)
   - **Access**: Server (default)
   - **Scrape interval**: `15s`
   - Leave all other settings as default

3. **Test Connection**:
   - Scroll to bottom and click **"Save & test"**
   - Should show: **"Data source is working"** ✅
   - If it fails, verify services are running: `docker-compose ps`

#### Part B: Creating Your First Dashboard

1. **Create New Dashboard**:
   - Click **"+"** in left sidebar → **"Dashboard"**
   - Click **"+ Create dashboard"**
   - Click **"+ Add visualization"**
   - Select **"Prometheus"** as data source

2. **Traffic Panel - Request Rate**:
   - **Panel Title**: Change to "Request Rate (req/s)" (Top right)
   - **Query**: (Use Code mode)
     ```promql
     sum(rate(flask_http_request_duration_seconds_count[5m])) by (path)
     ```
   - **Legend**: `{{path}}`
   - **Unit**: Set to "requests/sec" (under Standard Options → Unit in the right side bar)
   - **Visualization**: Time series (line chart)
   - Click **Back to dashboard** to see the added panel

#### Part C: Latency Monitoring

3. **Add Second Panel**:
   - Click **"Add"** → **"Visualization"**
   - **Panel Title**: "Response Time Percentiles"
   - **Query A**: 
     ```promql
     histogram_quantile(0.50, rate(flask_http_request_duration_seconds_bucket[5m]))
     ```
   - **Legend A**: `p50 - {{path}}`
   - **Query B** (click + Add query):
     ```promql
     histogram_quantile(0.95, rate(flask_http_request_duration_seconds_bucket[5m]))
     ```
   - **Legend B**: `p95 - {{path}}`
   - **Query C**:
     ```promql
     histogram_quantile(0.99, rate(flask_http_request_duration_seconds_bucket[5m]))
     ```
   - **Legend C**: `p99 - {{path}}`
   - **Unit**: Set to "seconds (s)"
   - **Note**: The `{{path}}` template will show which endpoint each line represents, creating legends like "p50 - /delay", "p95 - /error", etc.
   - Click **Apply**

#### Part D: Error Rate Monitoring

4. **Add Error Rate Panel**:
   - **Panel Title**: "Error Rate %"
   - **Query**: 
     ```promql
     (sum(rate(flask_http_request_duration_seconds_count{status=~"4..|5.."}[5m])) / sum(rate(flask_http_request_duration_seconds_count[5m]))) * 100
     ```
   - **Legend**: "Error Rate"
   - **Unit**: "percent (0-100)"
   - **Visualization**: Stat (single number)
   - **Thresholds**: 
     - Yellow: 1  
     - Red: 5
   - **Show Thresholds mode** As lines (dashed)
   -Click **Back to dashboard** to see the added panel

#### Part F: Resource Usage

6. **Add Resource Panel**:
   - **Panel Title**: "Docker Container Resources"
   - **Query A** (CPU): 
     ```promql
     rate(container_cpu_usage_seconds_total{id=~"/docker/.*"}[5m]) * 100
     ```
   - **Legend A**: "CPU % - {{id}}"
   - **Query B** (Memory):
     ```promql
     container_memory_usage_bytes{id=~"/docker/.*"} / 1024 / 1024
     ```
   - **Legend B**: "Memory MB - {{id}}"
   - **Unit**: For mixed units, leave as "Short" or create separate panels
   - **Note**: This shows ALL Docker containers. Use Table view to see which container IDs correspond to which services.
   - Click **Back to dashboard** to see the added panel

#### Part G: Dashboard Configuration

7. **Save Dashboard**:
   - Click **"Save"** (disk icon) at top
   - **Name**: "Golden Signals Workshop"
   - **Description**: "Four Golden Signals monitoring for Flask app"
   - Click **Save**

8. **Time Range**:
   - Top right corner: Set to **"Last 15 minutes"**
   - Enable **auto-refresh**: Set to **"5s"**

9. **Test Your Dashboard**:
   - Run `./generate_traffic.sh demo` to generate varied traffic
   - Watch your panels update in real-time
   - Notice how different endpoints show different patterns

#### Part H: Creating Alerts (Bonus)

10. **Add Alert to Error Rate Panel**:
    - Edit the Error Rate panel
    - Go to **Alert** tab
    - Click **"Create Alert Rule"**
    - **Condition**: `IS ABOVE 5`
    - **Evaluation**: Every `1m` for `2m`
    - **Alert Name**: "High Error Rate"
    - **Message**: "Error rate is above 5% for 2 minutes"
    - **Save Rule**

### Common Grafana Issues & Solutions

#### **Data Source Connection Problems:**
- **Error**: "HTTP Error Bad Gateway"
  - **Solution**: Use `http://prometheus:9090` (Docker internal network), not `http://localhost:9090`
  - **Check**: `docker-compose ps` - ensure all services are "Up" and "healthy"

#### **No Data in Panels:**
- **Cause**: No traffic generated yet
  - **Solution**: Run `./generate_traffic.sh demo` first, wait 1-2 minutes
- **Cause**: Wrong time range
  - **Solution**: Set time range to "Last 15 minutes" and enable auto-refresh

#### **Container Metrics Not Showing:**
- **Issue**: cAdvisor container IDs are long hashes
  - **Solution**: Use Table view to see which `id` corresponds to which service
  - **Alternative**: Use `{id=~"/docker/.*"}` to see all Docker containers

#### **Query Errors:**
- **"No data"**: Check if metrics exist at `/metrics` endpoint first
- **"Parse error"**: Verify PromQL syntax in Prometheus console first
- **"Too many samples"**: Add more specific label filters

### Key Learning Outcomes

After completing these exercises, you'll understand:

✅ **PromQL Fundamentals**:
- `rate()` for calculating per-second rates
- `sum()` for aggregating metrics  
- `histogram_quantile()` for percentiles
- Label filtering with `{status=~"4..|5.."}`
- Grouping with `by (label)`

✅ **Golden Signals Monitoring**:
- Traffic: Request rate and volume
- Latency: Response time percentiles (p95, p99)
- Errors: Error rate and error types
- Saturation: Resource usage and capacity

✅ **Grafana Skills**:
- Creating dashboards and panels
- Using different visualization types
- Setting up alerts and thresholds
- Configuring legends and units

✅ **Practical Monitoring**:
- Which metrics matter for application health
- How to detect performance problems
- Setting meaningful alert thresholds
- Interpreting monitoring data

## Troubleshooting

### Common Issues

#### Services Not Starting
If services fail to start or have dependency errors:
```bash
# Check logs for specific service
docker-compose logs <service_name>

# Restart all services
docker-compose down
docker-compose up -d

# Check status (all should show "Up")
docker-compose ps
```

#### Prometheus Not Scraping Targets
```bash
# Check Prometheus targets
curl http://localhost:9090/api/v1/targets | jq '.'

# Check if application metrics endpoint is accessible
curl http://localhost:3001/metrics

# Verify network connectivity
docker network inspect prometheus_default
```

#### Application Health Check
```bash
# Check application logs
docker-compose logs webapp

# Verify all services are running
docker-compose ps

# Check container metrics
curl http://localhost:8080/metrics

# Test application endpoints
curl http://localhost:3001/health
curl http://localhost:3001/metrics
```

#### Clean Restart
For a complete reset:
```bash
docker-compose down -v
# Wait a moment, then restart:
docker-compose up -d
# Wait 2-3 minutes for all services to be healthy
``` 
>>>>>>> 1a79a1bb
<|MERGE_RESOLUTION|>--- conflicted
+++ resolved
@@ -1,4 +1,3 @@
-<<<<<<< HEAD
 # Prometheus + Grafana Monitoring Workshop
 
 This module demonstrates comprehensive monitoring with **Prometheus** and **Grafana** using a Flask application. You'll learn how to set up Prometheus metrics collection, create Grafana dashboards, and implement a complete observability stack.
@@ -388,19 +387,20 @@
      ```promql
      histogram_quantile(0.50, rate(flask_http_request_duration_seconds_bucket[5m]))
      ```
-   - **Legend A**: "p50 - {{path}}"
+   - **Legend A**: `p50 - {{path}}`
    - **Query B** (click + Add query):
      ```promql
      histogram_quantile(0.95, rate(flask_http_request_duration_seconds_bucket[5m]))
      ```
-   - **Legend B**: "p95 - {{path}}"
+   - **Legend B**: `p95 - {{path}}`
    - **Query C**:
      ```promql
      histogram_quantile(0.99, rate(flask_http_request_duration_seconds_bucket[5m]))
      ```
-   - **Legend C**: "p99 - {{path}}"
+   - **Legend C**: `p99 - {{path}}`
    - **Unit**: Set to "seconds (s)"
-   - Click **Back to dashboard** to see the added panel
+   - **Note**: The `{{path}}` template will show which endpoint each line represents, creating legends like "p50 - /delay", "p95 - /error", etc.
+   - Click **Apply**
 
 #### Part D: Error Rate Monitoring
 
@@ -571,580 +571,4 @@
 # Wait a moment, then restart:
 docker-compose up -d
 # Wait 2-3 minutes for all services to be healthy
-``` 
-=======
-# Prometheus + Grafana Monitoring Workshop
-
-This module demonstrates comprehensive monitoring with **Prometheus** and **Grafana** using a Flask application. You'll learn how to set up Prometheus metrics collection, create Grafana dashboards, and implement a complete observability stack.
-
-## Table of Contents
-
-- [Overview](#overview)
-- [Prerequisites](#prerequisites)
-- [Quick Start](#quick-start)
-- [Monitoring Features](#monitoring-features)
-- [Workshop Exercises](#workshop-exercises)
-  - [Exercise 1: Golden Signals Monitoring with Prometheus Queries](#exercise-1-golden-signals-monitoring-with-prometheus-queries)
-  - [Exercise 2: Grafana Dashboard Creation](#exercise-2-grafana-dashboard-creation)
-- [Troubleshooting](#troubleshooting)
-- [Learning Objectives](#learning-objectives)
-
-## Overview
-
-This workshop module provides a hands-on experience with Prometheus and Grafana monitoring, featuring:
-
-- **Flask Application**: Python web app instrumented with Prometheus metrics
-- **Prometheus**: Time-series database for metrics collection
-- **Grafana**: Visualization and dashboarding platform
-- **Container Monitoring**: cAdvisor for Docker container metrics
-- **System Monitoring**: Node exporter for system metrics
-- **StatsD Integration**: Custom metrics via StatsD exporter
-
-## Prerequisites
-
-### Software Requirements
-- Docker and Docker Compose
-- curl (for traffic generation)
-- bc (basic calculator, for shell scripts)
-
-### System Requirements
-- 6GB RAM minimum (more components than Datadog module)
-- 15GB free disk space
-- Available ports: 3000 (Grafana), 3001 (App), 8080 (cAdvisor), 9090 (Prometheus)
-
-## Quick Start
-
-1. **Start all services:**
-   ```bash
-   cd prometheus/
-   docker-compose up -d
-   # All services start in correct order with health checks (2-3 minutes)
-   ```
-
-2. **Generate traffic:**
-   ```bash
-   ./generate_traffic.sh quick
-   ```
-
-3. **View monitoring:**
-   - **Prometheus**: http://localhost:9090
-   - **Grafana**: http://localhost:3000 (admin/foobar)
-   - **App Metrics**: http://localhost:3001/metrics 
-
-## Monitoring Features
-
-### Golden Signals Monitoring
-
-This Flask application demonstrates monitoring of the **Four Golden Signals**:
-
-1. **Latency**: `/delay?seconds=X` - Test response time monitoring
-2. **Traffic**: Automatic HTTP request counting via prometheus-flask-exporter
-3. **Errors**: `/error?rate=X` - Generate 400/404/500 errors for error rate monitoring
-4. **Saturation**: `/cpu-intensive` and `/memory-usage` - Test resource monitoring
-
-### Custom Business Metrics
-
-The application includes custom business metrics to demonstrate how to track business-specific events:
-
-- **`webapp_custom_requests_total`**: Counts requests per endpoint
-- **`webapp_business_operations_total`**: Counts business operations by type (user_login, payment, etc.)
-
-### How Python Decorators Work for Metrics
-
-Understanding how the custom metrics work is crucial for implementing your own business metrics. Here's how Python decorators enable automatic metrics collection:
-
-#### Decorator Basics
-
-When you see this code:
-```python
-@app.route("/business-metrics")
-@request_counter
-@business_operations
-def business_metrics():
-    request.operation_type = "payment"  # Set label value
-    return {"status": "success"}
-```
-
-Python processes decorators from bottom to top, wrapping your function:
-```python
-# Equivalent to:
-business_metrics = app.route("/business-metrics")(business_metrics)
-business_metrics = request_counter(business_metrics)
-business_metrics = business_operations(business_operations)
-```
-
-#### Execution Flow
-
-When a request comes in, here's what happens:
-
-1. **Request arrives**: `GET /business-metrics?operation=payment`
-2. **Flask routes to function**
-3. **Decorator wrappers start executing** (in reverse order)
-4. **Your function runs**:
-   ```python
-   operation = request.args.get("operation", "payment")
-   request.operation_type = operation  # ← Key: Set the label value
-   ```
-5. **Decorator wrappers finish** (prometheus-flask-exporter magic):
-   ```python
-   # business_operations decorator reads the label:
-   operation_type = getattr(request, 'operation_type', 'unknown')
-   # Increments: webapp_business_operations_total{operation_type="payment"}
-   
-   # request_counter decorator reads the endpoint:
-   endpoint = request.endpoint  # "business_metrics"
-   # Increments: webapp_custom_requests_total{endpoint="business_metrics"}
-   ```
-
-#### The Lambda Pattern
-
-The key to dynamic labels is using lambda functions in metric definitions:
-
-```python
-business_operations = metrics.counter(
-    'webapp_business_operations_total', 'Total business operations',
-    labels={'operation_type': lambda: getattr(request, 'operation_type', 'unknown')}
-)
-```
-
-- The `lambda:` function executes **after** your route function completes
-- It reads values from the `request` object that you set in your function
-- This creates dynamic labels based on business logic
-
-#### Why This Pattern Works
-
-✅ **Separation of Concerns**: Business logic and metrics collection are separate  
-✅ **Dynamic Labels**: Label values determined at runtime  
-✅ **Clean Code**: No manual metric.inc() calls scattered throughout code  
-✅ **Prometheus Best Practices**: Proper time series with meaningful labels  
-
-#### Testing Custom Metrics
-
-```bash
-# Generate business operations
-curl "http://localhost:3001/business-metrics?operation=user_login"
-curl "http://localhost:3001/business-metrics?operation=payment"
-
-# Check the metrics
-curl http://localhost:3001/metrics | grep webapp_business_operations_total
-# Output:
-# webapp_business_operations_total{operation_type="user_login"} 1.0
-# webapp_business_operations_total{operation_type="payment"} 1.0
-```
-
-### Available Endpoints
-
-| Endpoint | Purpose | Parameters | Example |
-|----------|---------|------------|---------|
-| `/` | Basic hello world | None | `curl http://localhost:3001/` |
-| `/health` | Health check | None | `curl http://localhost:3001/health` |
-| `/business-metrics` | **Custom metrics demo** | `operation` | `curl "http://localhost:3001/business-metrics?operation=payment"` |
-| `/delay` | Latency testing | `seconds` | `curl "http://localhost:3001/delay?seconds=2"` |
-| `/error` | Error rate testing | `rate` (%) | `curl "http://localhost:3001/error?rate=80"` |
-| `/cpu-intensive` | CPU saturation | `iterations` | `curl "http://localhost:3001/cpu-intensive?iterations=50000"` |
-| `/memory-usage` | Memory saturation | `size` (MB) | `curl "http://localhost:3001/memory-usage?size=10"` |
-| `/metrics` | **Prometheus metrics** | None | `curl http://localhost:3001/metrics` |
-
-## Workshop Exercises
-
-### Exercise 1: Golden Signals Monitoring with Prometheus Queries
-
-This exercise teaches you how to use **PromQL** (Prometheus Query Language) to monitor the Four Golden Signals. You'll learn to write queries, understand metrics, and analyze application performance.
-
-#### Prerequisites
-1. Ensure all services are running: `docker-compose up -d`
-2. Generate some traffic: `./generate_traffic.sh quick`
-3. Open Prometheus: http://localhost:9090
-
-#### Part A: Traffic (Request Rate)
-
-**Goal**: Monitor how many requests per second your application is handling.
-
-1. **Open Prometheus Console** at http://localhost:9090
-2. **Click the "Graph" tab** at the top
-3. **Basic Request Count Query**:
-   ```promql
-   flask_http_request_duration_seconds_count
-   ```
-   - Click **Execute** button
-   - Switch to **Table** view to see all metrics
-   - **What you see**: Total request count since startup, broken down by endpoint, method, and status code
-   - **Note**: This is the `_count` from the duration histogram, which tracks total requests
-
-4. **Request Rate Query** (requests per second):
-   ```promql
-   rate(flask_http_request_duration_seconds_count[5m])
-   ```
-   - **Explanation**: `rate()` calculates per-second rate over a 5-minute window using the histogram count
-   - Switch to **Graph** view to see the rate over time
-   - **What you see**: How many requests/second each endpoint is receiving
-
-5. **Total Application Request Rate**:
-   ```promql
-   sum(rate(flask_http_request_duration_seconds_count[5m]))
-   ```
-   - **Explanation**: `sum()` adds up all endpoints to get total app traffic
-   - **Key Insight**: This is your application's overall throughput
-
-#### Part B: Latency (Response Time)
-
-**Goal**: Monitor how long requests take to complete (p95, p99 percentiles).
-
-1. **Response Time Histogram**:
-   ```promql
-   flask_http_request_duration_seconds_bucket
-   ```
-   - **What you see**: Histogram buckets showing response time distribution
-   - **Explanation**: Histograms group response times into buckets (0.005s, 0.01s, 0.025s, etc.)
-
-2. **95th Percentile Latency** (95% of requests are faster than this):
-   ```promql
-   histogram_quantile(0.95, rate(flask_http_request_duration_seconds_bucket[5m]))
-   ```
-   - **Explanation**: 
-     - `histogram_quantile(0.95, ...)` calculates 95th percentile
-     - Uses the rate of histogram buckets over 5 minutes
-   - **Key Insight**: If this shows 2 seconds, 95% of requests complete in under 2 seconds
-
-3. **99th Percentile Latency** (slowest 1% of requests):
-   ```promql
-   histogram_quantile(0.99, rate(flask_http_request_duration_seconds_bucket[5m]))
-   ```
-   - **Why important**: Shows worst-case user experience
-
-4. **Latency by Endpoint**:
-   ```promql
-   histogram_quantile(0.95, sum by (le, path) (rate(flask_http_request_duration_seconds_bucket[5m])))
-   ```
-   - **Explanation**: `sum by (le, path)` groups histogram buckets by endpoint while preserving bucket boundaries
-   - **What you see**: 95th percentile latency for each endpoint separately
-   - **Note**: The `by` clause must be inside `sum()` and include both `le` and `path` labels
-
-#### Part C: Errors (Error Rate)
-
-**Goal**: Monitor what percentage of requests are failing.
-
-1. **Error Requests Only**:
-   ```promql
-   flask_http_request_duration_seconds_count{status=~"4..|5.."}
-   ```
-   - **Explanation**: `status=~"4..|5.."` matches HTTP 4xx and 5xx status codes using regex
-   - **What you see**: Total count of error responses
-
-2. **Error Rate**:
-   ```promql
-   rate(flask_http_request_duration_seconds_count{status=~"4..|5.."}[5m])
-   ```
-   - **What you see**: Errors per second
-
-3. **Error Percentage**:
-   ```promql
-   (
-     sum(rate(flask_http_request_duration_seconds_count{status=~"4..|5.."}[5m])) 
-     / 
-     sum(rate(flask_http_request_duration_seconds_count[5m]))
-   ) * 100
-   ```
-   - **Explanation**: 
-     - Top: Error rate
-     - Bottom: Total request rate  
-     - Result: Percentage of requests that fail
-   - **Key Insight**: If this shows 5, then 5% of requests are failing
-
-4. **Error Rate by Status Code**:
-   ```promql
-   sum(rate(flask_http_request_duration_seconds_count{status=~"4..|5.."}[5m])) by (status)
-   ```
-   - **What you see**: Which error types are most common (404s vs 500s)
-
-#### Part D: Saturation (Resource Usage)
-
-**Goal**: Monitor CPU and memory usage to detect resource bottlenecks.
-
-1. **Container CPU Usage** (from cAdvisor):
-   ```promql
-   rate(container_cpu_usage_seconds_total{id=~"/docker/.*"}[5m]) * 100
-   ```
-   - **Explanation**: 
-     - `container_cpu_usage_seconds_total` tracks CPU time used
-     - `rate(...) * 100` converts to CPU percentage
-     - `id=~"/docker/.*"` filters to Docker containers (excludes system containers)
-   - **What you see**: CPU percentage used by all Docker containers
-
-2. **Container Memory Usage**:
-   ```promql
-   container_memory_usage_bytes{id=~"/docker/.*"} / 1024 / 1024
-   ```
-   - **Explanation**: Converts bytes to megabytes (/ 1024 / 1024)
-   - **What you see**: Memory usage in MB for Docker containers
-
-3. **Flask App Container Specifically** (if you want to filter to just the webapp):
-   ```promql
-   rate(container_cpu_usage_seconds_total{id=~".*prometheus-webapp.*"}[5m]) * 100
-   ```
-   - **Explanation**: Filters to containers with "prometheus-webapp" in the container ID
-   - **What you see**: CPU usage for just your Flask application container
-
-#### Part E: Advanced Queries
-
-1. **Alert Condition - High Error Rate**:
-   ```promql
-   (
-     sum(rate(flask_http_request_duration_seconds_count{status=~"5.."}[5m])) 
-     / 
-     sum(rate(flask_http_request_duration_seconds_count[5m]))
-   ) > 0.05
-   ```
-   - **Purpose**: Returns 1 when error rate > 5%, used for alerting
-
-2. **SLA Monitoring - 95% of requests under 1 second**:
-   ```promql
-   histogram_quantile(0.95, rate(flask_http_request_duration_seconds_bucket[5m])) < 1.0
-   ```
-   - **Purpose**: Returns 1 when SLA is met, 0 when violated
-
-### Exercise 2: Grafana Dashboard Creation
-
-This exercise teaches you to create Grafana dashboards for the same Golden Signals, with visual charts and alerts.
-
-#### Prerequisites
-1. Open Grafana: http://localhost:3000
-2. Login: `admin` / `foobar`
-3. Generate traffic: `./generate_traffic.sh demo` (run this in background during the exercise)
-
-#### Part A: Configure Prometheus Data Source
-
-**IMPORTANT**: Before creating dashboards, you must connect Grafana to Prometheus.
-
-1. **Add Data Source**:
-   - In Grafana, click **"Connections"** in left sidebar
-   - Click **"Data sources"**
-   - Click **"Add data source"**
-   - Select **"Prometheus"**
-
-2. **Configure Prometheus Connection**:
-   - **Name**: `Prometheus`
-   - **URL**: `http://prometheus:9090` (internal Docker network)
-   - **Access**: Server (default)
-   - **Scrape interval**: `15s`
-   - Leave all other settings as default
-
-3. **Test Connection**:
-   - Scroll to bottom and click **"Save & test"**
-   - Should show: **"Data source is working"** ✅
-   - If it fails, verify services are running: `docker-compose ps`
-
-#### Part B: Creating Your First Dashboard
-
-1. **Create New Dashboard**:
-   - Click **"+"** in left sidebar → **"Dashboard"**
-   - Click **"+ Create dashboard"**
-   - Click **"+ Add visualization"**
-   - Select **"Prometheus"** as data source
-
-2. **Traffic Panel - Request Rate**:
-   - **Panel Title**: Change to "Request Rate (req/s)" (Top right)
-   - **Query**: (Use Code mode)
-     ```promql
-     sum(rate(flask_http_request_duration_seconds_count[5m])) by (path)
-     ```
-   - **Legend**: `{{path}}`
-   - **Unit**: Set to "requests/sec" (under Standard Options → Unit in the right side bar)
-   - **Visualization**: Time series (line chart)
-   - Click **Back to dashboard** to see the added panel
-
-#### Part C: Latency Monitoring
-
-3. **Add Second Panel**:
-   - Click **"Add"** → **"Visualization"**
-   - **Panel Title**: "Response Time Percentiles"
-   - **Query A**: 
-     ```promql
-     histogram_quantile(0.50, rate(flask_http_request_duration_seconds_bucket[5m]))
-     ```
-   - **Legend A**: `p50 - {{path}}`
-   - **Query B** (click + Add query):
-     ```promql
-     histogram_quantile(0.95, rate(flask_http_request_duration_seconds_bucket[5m]))
-     ```
-   - **Legend B**: `p95 - {{path}}`
-   - **Query C**:
-     ```promql
-     histogram_quantile(0.99, rate(flask_http_request_duration_seconds_bucket[5m]))
-     ```
-   - **Legend C**: `p99 - {{path}}`
-   - **Unit**: Set to "seconds (s)"
-   - **Note**: The `{{path}}` template will show which endpoint each line represents, creating legends like "p50 - /delay", "p95 - /error", etc.
-   - Click **Apply**
-
-#### Part D: Error Rate Monitoring
-
-4. **Add Error Rate Panel**:
-   - **Panel Title**: "Error Rate %"
-   - **Query**: 
-     ```promql
-     (sum(rate(flask_http_request_duration_seconds_count{status=~"4..|5.."}[5m])) / sum(rate(flask_http_request_duration_seconds_count[5m]))) * 100
-     ```
-   - **Legend**: "Error Rate"
-   - **Unit**: "percent (0-100)"
-   - **Visualization**: Stat (single number)
-   - **Thresholds**: 
-     - Yellow: 1  
-     - Red: 5
-   - **Show Thresholds mode** As lines (dashed)
-   -Click **Back to dashboard** to see the added panel
-
-#### Part F: Resource Usage
-
-6. **Add Resource Panel**:
-   - **Panel Title**: "Docker Container Resources"
-   - **Query A** (CPU): 
-     ```promql
-     rate(container_cpu_usage_seconds_total{id=~"/docker/.*"}[5m]) * 100
-     ```
-   - **Legend A**: "CPU % - {{id}}"
-   - **Query B** (Memory):
-     ```promql
-     container_memory_usage_bytes{id=~"/docker/.*"} / 1024 / 1024
-     ```
-   - **Legend B**: "Memory MB - {{id}}"
-   - **Unit**: For mixed units, leave as "Short" or create separate panels
-   - **Note**: This shows ALL Docker containers. Use Table view to see which container IDs correspond to which services.
-   - Click **Back to dashboard** to see the added panel
-
-#### Part G: Dashboard Configuration
-
-7. **Save Dashboard**:
-   - Click **"Save"** (disk icon) at top
-   - **Name**: "Golden Signals Workshop"
-   - **Description**: "Four Golden Signals monitoring for Flask app"
-   - Click **Save**
-
-8. **Time Range**:
-   - Top right corner: Set to **"Last 15 minutes"**
-   - Enable **auto-refresh**: Set to **"5s"**
-
-9. **Test Your Dashboard**:
-   - Run `./generate_traffic.sh demo` to generate varied traffic
-   - Watch your panels update in real-time
-   - Notice how different endpoints show different patterns
-
-#### Part H: Creating Alerts (Bonus)
-
-10. **Add Alert to Error Rate Panel**:
-    - Edit the Error Rate panel
-    - Go to **Alert** tab
-    - Click **"Create Alert Rule"**
-    - **Condition**: `IS ABOVE 5`
-    - **Evaluation**: Every `1m` for `2m`
-    - **Alert Name**: "High Error Rate"
-    - **Message**: "Error rate is above 5% for 2 minutes"
-    - **Save Rule**
-
-### Common Grafana Issues & Solutions
-
-#### **Data Source Connection Problems:**
-- **Error**: "HTTP Error Bad Gateway"
-  - **Solution**: Use `http://prometheus:9090` (Docker internal network), not `http://localhost:9090`
-  - **Check**: `docker-compose ps` - ensure all services are "Up" and "healthy"
-
-#### **No Data in Panels:**
-- **Cause**: No traffic generated yet
-  - **Solution**: Run `./generate_traffic.sh demo` first, wait 1-2 minutes
-- **Cause**: Wrong time range
-  - **Solution**: Set time range to "Last 15 minutes" and enable auto-refresh
-
-#### **Container Metrics Not Showing:**
-- **Issue**: cAdvisor container IDs are long hashes
-  - **Solution**: Use Table view to see which `id` corresponds to which service
-  - **Alternative**: Use `{id=~"/docker/.*"}` to see all Docker containers
-
-#### **Query Errors:**
-- **"No data"**: Check if metrics exist at `/metrics` endpoint first
-- **"Parse error"**: Verify PromQL syntax in Prometheus console first
-- **"Too many samples"**: Add more specific label filters
-
-### Key Learning Outcomes
-
-After completing these exercises, you'll understand:
-
-✅ **PromQL Fundamentals**:
-- `rate()` for calculating per-second rates
-- `sum()` for aggregating metrics  
-- `histogram_quantile()` for percentiles
-- Label filtering with `{status=~"4..|5.."}`
-- Grouping with `by (label)`
-
-✅ **Golden Signals Monitoring**:
-- Traffic: Request rate and volume
-- Latency: Response time percentiles (p95, p99)
-- Errors: Error rate and error types
-- Saturation: Resource usage and capacity
-
-✅ **Grafana Skills**:
-- Creating dashboards and panels
-- Using different visualization types
-- Setting up alerts and thresholds
-- Configuring legends and units
-
-✅ **Practical Monitoring**:
-- Which metrics matter for application health
-- How to detect performance problems
-- Setting meaningful alert thresholds
-- Interpreting monitoring data
-
-## Troubleshooting
-
-### Common Issues
-
-#### Services Not Starting
-If services fail to start or have dependency errors:
-```bash
-# Check logs for specific service
-docker-compose logs <service_name>
-
-# Restart all services
-docker-compose down
-docker-compose up -d
-
-# Check status (all should show "Up")
-docker-compose ps
-```
-
-#### Prometheus Not Scraping Targets
-```bash
-# Check Prometheus targets
-curl http://localhost:9090/api/v1/targets | jq '.'
-
-# Check if application metrics endpoint is accessible
-curl http://localhost:3001/metrics
-
-# Verify network connectivity
-docker network inspect prometheus_default
-```
-
-#### Application Health Check
-```bash
-# Check application logs
-docker-compose logs webapp
-
-# Verify all services are running
-docker-compose ps
-
-# Check container metrics
-curl http://localhost:8080/metrics
-
-# Test application endpoints
-curl http://localhost:3001/health
-curl http://localhost:3001/metrics
-```
-
-#### Clean Restart
-For a complete reset:
-```bash
-docker-compose down -v
-# Wait a moment, then restart:
-docker-compose up -d
-# Wait 2-3 minutes for all services to be healthy
-``` 
->>>>>>> 1a79a1bb
+``` 